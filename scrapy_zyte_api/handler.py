--- conflicted
+++ resolved
@@ -113,8 +113,7 @@
                 f"provided as dictionary, got {type(request.meta.get('zyte_api'))} "
                 f"instead. ({request})."
             )
-<<<<<<< HEAD
-            raise IgnoreRequest()
+            raise
 
         if self._automap:
             self._map_params(api_params, request)
@@ -255,9 +254,6 @@
                     f"parameter is True."
                 )
 
-=======
-            raise
->>>>>>> d906e2e0
         return api_params
 
     def _update_stats(self):
