import json
import re
import sys
from copy import deepcopy
from inspect import isclass
from typing import Any, Dict
from unittest import mock

import pytest
from pytest_twisted import ensureDeferred
from scrapy import Request
from scrapy.exceptions import NotConfigured
from scrapy.utils.misc import create_instance
from scrapy.utils.test import get_crawler
from zyte_api.aio.client import AsyncClient
from zyte_api.aio.retry import RetryFactory
from zyte_api.constants import API_URL

from scrapy_zyte_api.handler import ScrapyZyteAPIDownloadHandler

from . import DEFAULT_CLIENT_CONCURRENCY, SETTINGS, UNSET, make_handler, set_env


@pytest.mark.parametrize(
    "concurrency",
    (
        1,
        DEFAULT_CLIENT_CONCURRENCY,
        DEFAULT_CLIENT_CONCURRENCY + 1,
    ),
)
def test_concurrency_configuration(concurrency):
    settings = {
        **SETTINGS,
        "CONCURRENT_REQUESTS": concurrency,
    }
    crawler = get_crawler(settings_dict=settings)
    handler = ScrapyZyteAPIDownloadHandler(
        settings=crawler.settings,
        crawler=crawler,
    )
    assert handler._client.n_conn == concurrency
    assert handler._session.connector.limit == concurrency


@pytest.mark.parametrize(
    "env_var,setting,expected",
    (
        (
            UNSET,
            UNSET,
            NotConfigured,
        ),
        (
            "",
            UNSET,
            "",
        ),
        (
            "a",
            UNSET,
            "a",
        ),
        (
            UNSET,
            None,
            NotConfigured,
        ),
        (
            "",
            None,
            "",
        ),
        (
            "a",
            None,
            "a",
        ),
        (
            UNSET,
            "",
            NotConfigured,
        ),
        (
            "",
            "",
            "",
        ),
        (
            "a",
            "",
            "a",
        ),
        (
            UNSET,
            "b",
            "b",
        ),
        (
            "",
            "b",
            "b",
        ),
        (
            "a",
            "b",
            "b",
        ),
    ),
)
def test_api_key(env_var, setting, expected):
    env = {}
    if env_var is not UNSET:
        env["ZYTE_API_KEY"] = env_var
    settings = {}
    if setting is not UNSET:
        settings["ZYTE_API_KEY"] = setting
    with set_env(**env):
        crawler = get_crawler(settings_dict=settings)

        def build_hander():
            return create_instance(
                ScrapyZyteAPIDownloadHandler,
                settings=None,
                crawler=crawler,
            )

        if isclass(expected) and issubclass(expected, Exception):
            with pytest.raises(expected):
                handler = build_hander()
        else:
            handler = build_hander()
            assert handler._client.api_key == expected


@pytest.mark.parametrize(
    "setting,expected",
    (
        (
            UNSET,
            API_URL,
        ),
        (
            None,
            API_URL,
        ),
        (
            "",
            API_URL,
        ),
        (
            "a",
            "a",
        ),
        (
            "https://api.example.com",
            "https://api.example.com",
        ),
    ),
)
def test_api_url(setting, expected):
    settings = {"ZYTE_API_KEY": "a"}
    if setting is not UNSET:
        settings["ZYTE_API_URL"] = setting
    crawler = get_crawler(settings_dict=settings)
    handler = create_instance(
        ScrapyZyteAPIDownloadHandler,
        settings=None,
        crawler=crawler,
    )
    assert handler._client.api_url == expected


def test_custom_client():
    client = AsyncClient(api_key="a", api_url="b")
    crawler = get_crawler()
    handler = ScrapyZyteAPIDownloadHandler(crawler.settings, crawler, client)
    assert handler._client == client
    assert handler._client != AsyncClient(api_key="a", api_url="b")


RETRY_POLICY_A = RetryFactory().build()
RETRY_POLICY_B = RetryFactory().build()
assert RETRY_POLICY_A != RETRY_POLICY_B


@ensureDeferred
@pytest.mark.skipif(sys.version_info < (3, 8), reason="unittest.mock.AsyncMock")
@pytest.mark.parametrize(
    "settings,meta,expected",
    [
        ({}, {}, None),
        (
            {"ZYTE_API_RETRY_POLICY": "tests.test_handler.RETRY_POLICY_A"},
            {},
            RETRY_POLICY_A,
        ),
        ({}, {"zyte_api_retry_policy": RETRY_POLICY_B}, RETRY_POLICY_B),
        (
            {},
            {"zyte_api_retry_policy": "tests.test_handler.RETRY_POLICY_B"},
            RETRY_POLICY_B,
        ),
        (
            {"ZYTE_API_RETRY_POLICY": "tests.test_handler.RETRY_POLICY_A"},
            {"zyte_api_retry_policy": RETRY_POLICY_B},
            RETRY_POLICY_B,
        ),
        (
            {"ZYTE_API_RETRY_POLICY": "tests.test_handler.RETRY_POLICY_A"},
            {"zyte_api_retry_policy": "tests.test_handler.RETRY_POLICY_B"},
            RETRY_POLICY_B,
        ),
    ],
)
async def test_retry_policy(
    settings: Dict[str, Any],
    meta: Dict[str, Any],
    expected: Any,
):
    meta = {"zyte_api": {"browserHtml": True}, **meta}
    async with make_handler(settings) as handler:
        req = Request("https://example.com", meta=meta)
        unmocked_client = handler._client
        handler._client = mock.AsyncMock(unmocked_client)
        handler._client.request_raw.return_value = {
            "browserHtml": "",
            "url": "",
        }
        await handler.download_request(req, None)

        # What we're interested in is the Request call in the API
        request_call = [
            c for c in handler._client.mock_calls if "request_raw(" in str(c)
        ]

        if not request_call:
            pytest.fail("The client's request_raw() method was not called.")

        actual = request_call[0].kwargs["retrying"]
        assert actual == expected


@ensureDeferred
async def test_stats(mockserver):
    async with make_handler({}, mockserver.urljoin("/")) as handler:
        scrapy_stats = handler._stats
        assert scrapy_stats.get_stats() == {}

        meta = {"zyte_api": {"foo": "bar"}}
        request = Request("https://example.com", meta=meta)
        await handler.download_request(request, None)

        assert set(scrapy_stats.get_stats()) == {
            f"scrapy-zyte-api/{stat}"
            for stat in (
                "429",
                "attempts",
                "error_ratio",
                "errors",
                "fatal_errors",
                "mean_connection_seconds",
                "mean_response_seconds",
                "processed",
                "status_codes/200",
                "success_ratio",
                "success",
                "throttle_ratio",
            )
        }
        for suffix, value in (
            ("429", 0),
            ("attempts", 1),
            ("error_ratio", 0.0),
            ("errors", 0),
            ("fatal_errors", 0),
            ("processed", 1),
            ("status_codes/200", 1),
            ("success_ratio", 1.0),
            ("success", 1),
            ("throttle_ratio", 0.0),
        ):
            stat = f"scrapy-zyte-api/{suffix}"
            assert scrapy_stats.get_value(stat) == value
        for name in ("connection", "response"):
            stat = f"scrapy-zyte-api/mean_{name}_seconds"
            value = scrapy_stats.get_value(stat)
            assert isinstance(value, float)
            assert value > 0.0


<<<<<<< HEAD
@ensureDeferred
@pytest.mark.parametrize(
    "settings,enabled",
    [
        ({}, False),
        ({"ZYTE_API_LOG_REQUESTS": False}, False),
        ({"ZYTE_API_LOG_REQUESTS": True}, True),
    ],
)
async def test_log_request_toggle(
    settings: Dict[str, Any],
    enabled: bool,
    mockserver,
):
    async with make_handler(settings, mockserver.urljoin("/")) as handler:
        meta = {"zyte_api": {"foo": "bar"}}
        request = Request("https://example.com", meta=meta)
        with mock.patch("scrapy_zyte_api.handler.logger") as logger:
            await handler.download_request(request, None)
        if enabled:
            logger.debug.assert_called()
        else:
            logger.debug.assert_not_called()


@ensureDeferred
@pytest.mark.skipif(sys.version_info < (3, 8), reason="unittest.mock.AsyncMock")
@pytest.mark.parametrize(
    "settings,short_str,long_str,truncated_str",
    [
        ({}, "a" * 64, "a" * 65, "a" * 63 + "…"),
        ({"ZYTE_API_LOG_REQUESTS_TRUNCATE": 0}, "a" * 64, "a" * 65, "a" * 65),
        ({"ZYTE_API_LOG_REQUESTS_TRUNCATE": 1}, "a", "aa", "…"),
        ({"ZYTE_API_LOG_REQUESTS_TRUNCATE": 2}, "aa", "aaa", "a…"),
    ],
)
async def test_log_request_truncate(
    settings: Dict[str, Any],
    short_str: str,
    long_str: str,
    truncated_str: str,
    mockserver,
):
    settings["ZYTE_API_LOG_REQUESTS"] = True
    input_params = {
        "short": short_str,
        "long": long_str,
        "list": [
            short_str,
            long_str,
            {
                "short": short_str,
                "long": long_str,
            },
        ],
        "dict": {
            "short": short_str,
            "long": long_str,
            "list": [
                short_str,
                long_str,
            ],
        },
    }
    expected_logged_params = {
        "short": short_str,
        "long": truncated_str,
        "list": [
            short_str,
            truncated_str,
            {
                "short": short_str,
                "long": truncated_str,
            },
        ],
        "dict": {
            "short": short_str,
            "long": truncated_str,
            "list": [
                short_str,
                truncated_str,
            ],
        },
    }
    expected_api_params = deepcopy(input_params)
    async with make_handler(settings, mockserver.urljoin("/")) as handler:
        meta = {"zyte_api": input_params}
        request = Request("https://example.com", meta=meta)
        unmocked_client = handler._client
        handler._client = mock.AsyncMock(unmocked_client)
        handler._client.request_raw.return_value = {
            "browserHtml": "",
            "url": "",
        }
        with mock.patch("scrapy_zyte_api.handler.logger") as logger:
            await handler.download_request(request, None)

        # Check that the logged params are truncated.
        logged_message = logger.debug.call_args[0][0]
        logged_params_json_match = re.search(r"\{.*", logged_message)
        assert logged_params_json_match is not None
        logged_params_json = logged_params_json_match[0]
        logged_params = json.loads(logged_params_json)
        del logged_params["url"]
        assert logged_params == expected_logged_params

        # Check that the actual params are *not* truncated.
        actual_api_params = handler._client.request_raw.call_args[0][0]
        del actual_api_params["url"]
        assert actual_api_params == expected_api_params


def test_log_request_truncate_negative():
    settings: Dict[str, Any] = {
        **SETTINGS,
        "ZYTE_API_LOG_REQUESTS": True,
        "ZYTE_API_LOG_REQUESTS_TRUNCATE": -1,
    }
    crawler = get_crawler(settings_dict=settings)
    with pytest.raises(ValueError):
        create_instance(
            ScrapyZyteAPIDownloadHandler,
            settings=None,
            crawler=crawler,
        )
=======
def test_single_client():
    """Make sure that the same Zyte API client is used by both download
    handlers."""
    crawler = get_crawler(settings_dict=SETTINGS)
    handler1 = ScrapyZyteAPIDownloadHandler(
        settings=crawler.settings,
        crawler=crawler,
    )
    handler2 = ScrapyZyteAPIDownloadHandler(
        settings=crawler.settings,
        crawler=crawler,
    )
    assert handler1._client is handler2._client
>>>>>>> c1402b3f
<|MERGE_RESOLUTION|>--- conflicted
+++ resolved
@@ -289,7 +289,21 @@
             assert value > 0.0
 
 
-<<<<<<< HEAD
+def test_single_client():
+    """Make sure that the same Zyte API client is used by both download
+    handlers."""
+    crawler = get_crawler(settings_dict=SETTINGS)
+    handler1 = ScrapyZyteAPIDownloadHandler(
+        settings=crawler.settings,
+        crawler=crawler,
+    )
+    handler2 = ScrapyZyteAPIDownloadHandler(
+        settings=crawler.settings,
+        crawler=crawler,
+    )
+    assert handler1._client is handler2._client
+
+
 @ensureDeferred
 @pytest.mark.parametrize(
     "settings,enabled",
@@ -414,19 +428,4 @@
             ScrapyZyteAPIDownloadHandler,
             settings=None,
             crawler=crawler,
-        )
-=======
-def test_single_client():
-    """Make sure that the same Zyte API client is used by both download
-    handlers."""
-    crawler = get_crawler(settings_dict=SETTINGS)
-    handler1 = ScrapyZyteAPIDownloadHandler(
-        settings=crawler.settings,
-        crawler=crawler,
-    )
-    handler2 = ScrapyZyteAPIDownloadHandler(
-        settings=crawler.settings,
-        crawler=crawler,
-    )
-    assert handler1._client is handler2._client
->>>>>>> c1402b3f
+        )